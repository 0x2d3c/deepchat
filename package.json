{
  "name": "DeepChat",
  "version": "0.2.2",
  "description": "DeepChat，一个简单易用的AI客户端",
  "main": "./out/main/index.js",
  "author": "ThinkInAIXYZ",
  "type": "module",
  "scripts": {
    "format": "prettier --write .",
    "lint": "eslint --cache .",
    "typecheck:node": "tsc --noEmit -p tsconfig.node.json --composite false",
    "typecheck:web": "vue-tsc --noEmit -p tsconfig.web.json --composite false",
    "typecheck": "npm run typecheck:node && npm run typecheck:web",
    "start": "electron-vite preview",
    "dev": "electron-vite dev --watch",
    "dev:inspect": "electron-vite dev --watch --inspect=9229",
    "dev:linux": "electron-vite dev --watch --noSandbox",
    "build": "npm run typecheck && electron-vite build",
    "postinstall": "node scripts/postinstall.js && electron-builder install-app-deps",
    "build:unpack": "npm run build && electron-builder --dir",
    "build:win": "npm run build && electron-builder --win",
    "build:win:x64": "npm run build && electron-builder --win --x64",
    "build:win:arm64": "npm run build && electron-builder --win --arm64",
    "build:mac": "npm run build && electron-builder --mac",
    "build:mac:arm64": "npm run build && electron-builder --mac --arm64",
    "build:mac:x64": "npm run build && electron-builder -c electron-builder-macx64.yml --mac --x64 ",
    "build:linux": "npm run build && electron-builder --linux",
    "build:linux:x64": "npm run build && electron-builder --linux --x64",
    "build:linux:arm64": "npm run build && electron-builder --linux --arm64",
    "afterSign": "scripts/notarize.js",
    "installRuntime": "tiny-runtime-injector -d runtime/node -n v22.15.0 --no-docs --no-dev --no-sourcemaps",
    "installRuntime:win:x64": "tiny-runtime-injector -d runtime/node -n v22.15.0 -a x64 -p win32 --no-docs --no-dev --no-sourcemaps",
    "installRuntime:win:arm64": "tiny-runtime-injector -d runtime/node -n v22.15.0 -a arm64 -p win32 --no-docs --no-dev --no-sourcemaps",
    "installRuntime:mac:arm64": "tiny-runtime-injector -d runtime/node -n v22.15.0 -a arm64 -p darwin --no-docs --no-dev --no-sourcemaps",
    "installRuntime:mac:x64": "tiny-runtime-injector -d runtime/node -n v22.15.0 -a x64 -p darwin --no-docs --no-dev --no-sourcemaps",
    "installRuntime:linux:x64": "tiny-runtime-injector -d runtime/node -n v22.15.0 -a x64 -p linux --no-docs --no-dev --no-sourcemaps",
    "installRuntime:linux:arm64": "tiny-runtime-injector -d runtime/node -n v22.15.0 -a arm64 -p linux --no-docs --no-dev --no-sourcemaps",
    "i18n": "i18n-check -s zh-CN -f i18next --locales src/renderer/src/i18n",
    "i18n:en": "i18n-check -s en-US -f i18next --locales src/renderer/src/i18n",
    "cleanRuntime": "rm -rf runtime/node"
  },
  "dependencies": {
    "@anthropic-ai/sdk": "^0.40.1",
    "@electron-toolkit/preload": "^3.0.1",
    "@electron-toolkit/utils": "^4.0.0",
    "@google/genai": "^1.0.1",
    "@modelcontextprotocol/sdk": "^1.12.0",
    "axios": "^1.7.9",
    "better-sqlite3-multiple-ciphers": "11.10.0",
    "cheerio": "^1.0.0",
    "compare-versions": "^6.1.1",
    "diff": "^7.0.0",
    "electron-log": "^5.3.3",
    "electron-store": "^8.2.0",
    "electron-updater": "^6.1.7",
    "electron-window-state": "^5.0.3",
    "fflate": "^0.8.2",
    "file-type": "^20.5.0",
    "https-proxy-agent": "^7.0.6",
    "jsonrepair": "^3.12.0",
    "mammoth": "^1.9.0",
    "mime-types": "^2.1.35",
    "nanoid": "^5.1.5",
    "ollama": "^0.5.15",
    "openai": "^4.103.0",
    "pdf-parse-new": "^1.3.9",
    "pyodide": "^0.27.5",
    "sharp": "^0.33.5",
    "tokenx": "^0.4.1",
    "turndown": "^7.2.0",
    "undici": "^7.8.0",
    "xlsx": "https://cdn.sheetjs.com/xlsx-0.20.3/xlsx-0.20.3.tgz",
    "xml2js": "^0.6.2",
    "zod": "^3.24.3"
  },
  "devDependencies": {
    "@electron-toolkit/eslint-config-prettier": "3.0.0",
    "@electron-toolkit/eslint-config-ts": "^3.0.0",
    "@electron-toolkit/tsconfig": "^1.0.1",
    "@electron/notarize": "^2.5.0",
    "@iconify-json/lucide": "^1.2.39",
    "@iconify-json/vscode-icons": "^1.2.20",
    "@iconify/vue": "^5.0.0",
    "@lingual/i18n-check": "^0.8.4",
    "@radix-icons/vue": "^1.0.0",
    "@rushstack/eslint-patch": "^1.10.3",
    "@tailwindcss/typography": "^0.5.16",
    "@tailwindcss/vite": "^4.0.4",
    "@tiptap/core": "^2.11.7",
    "@tiptap/extension-code-block": "^2.11.9",
    "@tiptap/extension-document": "^2.11.7",
    "@tiptap/extension-hard-break": "^2.11.7",
    "@tiptap/extension-history": "^2.12.0",
    "@tiptap/extension-mention": "^2.11.7",
    "@tiptap/extension-paragraph": "^2.11.7",
    "@tiptap/extension-placeholder": "^2.11.7",
    "@tiptap/extension-text": "^2.11.7",
    "@tiptap/pm": "^2.11.7",
    "@tiptap/suggestion": "^2.11.7",
    "@tiptap/vue-3": "^2.11.7",
    "@types/better-sqlite3": "^7.6.0",
    "@types/dompurify": "^3.0.5",
    "@types/mermaid": "^9.1.0",
    "@types/node": "^22.14.1",
    "@types/xlsx": "^0.0.35",
    "@vitejs/plugin-vue": "^5.2.3",
    "@vue/eslint-config-prettier": "^10.2.0",
    "@vue/eslint-config-typescript": "^14.5.0",
    "@vueuse/core": "^12.7.0",
    "autoprefixer": "^10.4.20",
    "class-variance-authority": "^0.7.1",
    "clsx": "^2.1.1",
    "dompurify": "^3.2.4",
    "electron": "^35.4.0",
    "electron-builder": "26.0.12",
    "electron-vite": "^3.1.0",
    "eslint": "^9.24.0",
    "eslint-plugin-vue": "^10.1.0",
    "lucide-vue-next": "^0.511.0",
    "mermaid": "^11.6.0",
    "minimatch": "^10.0.1",
    "monaco-editor": "^0.52.2",
    "pinia": "^3.0.2",
    "prettier": "^3.5.3",
    "radix-vue": "^1.9.14",
    "tailwind-merge": "^3.3.0",
    "tailwind-scrollbar-hide": "^2.0.0",
    "tailwindcss": "3.4.17",
    "tailwindcss-animate": "^1.0.7",
    "tiny-runtime-injector": "^0.0.2",
    "tippy.js": "^6.3.7",
    "typescript": "^5.8.3",
    "vite": "^6.3.4",
    "vite-plugin-monaco-editor-esm": "^2.0.2",
    "vite-plugin-vue-devtools": "^7.7.6",
    "vite-svg-loader": "^5.1.0",
    "vue": "^3.5.14",
    "vue-eslint-parser": "^10.1.3",
    "vue-i18n": "^11.1.3",
<<<<<<< HEAD
    "vue-renderer-markdown": "^0.0.22",
=======
    "vue-renderer-markdown": "^0.0.14",
>>>>>>> 71b3239f
    "vue-router": "4",
    "vue-tsc": "^2.2.10",
    "vuedraggable": "^4.1.0",
    "zod-to-json-schema": "^3.24.5"
  },
  "pnpm": {
    "onlyBuiltDependencies": [
      "electron"
    ],
    "ignoredBuiltDependencies": [
      "better-sqlite3-multiple-ciphers",
      "esbuild",
      "maplibre-gl",
      "sharp",
      "vue-demi"
    ]
  }
}<|MERGE_RESOLUTION|>--- conflicted
+++ resolved
@@ -137,11 +137,7 @@
     "vue": "^3.5.14",
     "vue-eslint-parser": "^10.1.3",
     "vue-i18n": "^11.1.3",
-<<<<<<< HEAD
     "vue-renderer-markdown": "^0.0.22",
-=======
-    "vue-renderer-markdown": "^0.0.14",
->>>>>>> 71b3239f
     "vue-router": "4",
     "vue-tsc": "^2.2.10",
     "vuedraggable": "^4.1.0",
