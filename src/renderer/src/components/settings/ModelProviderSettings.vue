--- conflicted
+++ resolved
@@ -1,40 +1,5 @@
 <template>
   <div class="w-full h-full flex flex-row">
-<<<<<<< HEAD
-    <ScrollArea class="w-64 border-r h-full space-y-2 p-2">
-      <draggable
-        v-model="sortedProviders"
-        item-key="id"
-        handle=".drag-handle"
-        @end="handleDragEnd"
-        class="space-y-2"
-      >
-        <template #item="{ element: provider }">
-          <div
-            :class="[
-              'flex flex-row items-center hover:bg-accent gap-2 rounded-lg p-2 cursor-pointer group',
-              route.params?.providerId === provider.id ? 'bg-accent' : ''
-            ]"
-            @click="setActiveProvider(provider.id)"
-          >
-            <Icon
-              icon="lucide:grip-vertical"
-              class="w-4 h-4 text-muted-foreground opacity-0 group-hover:opacity-100 cursor-move drag-handle"
-            />
-            <ModelIcon :model-id="provider.id" :custom-class="'w-4 h-4 text-muted-foreground'" />
-            <span class="text-sm font-medium flex-1">{{ t(provider.name) }}</span>
-            <Switch :checked="provider.enable" @click.stop="toggleProviderStatus(provider)" />
-          </div>
-        </template>
-      </draggable>
-
-      <div
-        class="flex flex-row items-center gap-2 rounded-lg p-2 cursor-pointer hover:bg-accent mt-2"
-        @click="openAddProviderDialog"
-      >
-        <Icon icon="lucide:plus" class="w-4 h-4 text-muted-foreground" />
-        <span class="text-sm font-medium">{{ t('settings.provider.addCustomProvider') }}</span>
-=======
     <ScrollArea class="w-64 border-r h-full px-2">
       <div class="py-2">
         <draggable
@@ -72,7 +37,6 @@
           <Icon icon="lucide:plus" class="w-4 h-4 text-muted-foreground" />
           <span class="text-sm font-medium">{{ t('settings.provider.addCustomProvider') }}</span>
         </div>
->>>>>>> 5b83e55c
       </div>
     </ScrollArea>
     <template v-if="activeProvider">
