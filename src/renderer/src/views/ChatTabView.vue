--- conflicted
+++ resolved
@@ -1,6 +1,5 @@
 <template>
   <div class="w-full h-full flex-row flex">
-<<<<<<< HEAD
     <div
       :class="{
         'flex-1 w-0 h-full transition-all duration-200': true,
@@ -15,30 +14,13 @@
           enter-from-class="-translate-x-full opacity-0"
           leave-to-class="-translate-x-full opacity-0"
         >
-=======
-    <div :class="{
-      'flex-1 w-0 h-full transition-all duration-200': true,
-      'mr-[calc(60%_-_104px)]': artifactStore.isOpen && route.name === 'tab'
-    }">
-      <div class="flex h-full bg-white/80 dark:bg-black/80">
-        <!-- 左侧会话列表 -->
-        <Transition enter-active-class="transition-all duration-300 ease-out"
-          leave-active-class="transition-all duration-300 ease-in" enter-from-class="-translate-x-full opacity-0"
-          leave-to-class="-translate-x-full opacity-0">
->>>>>>> a2c71307
           <ThreadsView v-show="chatStore.isSidebarOpen" class="transform" />
         </Transition>
 
         <!-- 主聊天区域 -->
-<<<<<<< HEAD
         <div class="flex-1 flex flex-col w-0 bg-white/80 dark:bg-black/80">
           <!-- 新会话 -->
-          <NewThread v-if="!chatStore.activeThreadId" />
-=======
-        <div class="flex-1 flex flex-col w-0">
-          <!-- 新会话 -->
           <NewThread v-if="!chatStore.getActiveThreadId()" />
->>>>>>> a2c71307
           <template v-else>
             <!-- 标题栏 -->
             <TitleView :model="activeModel" />
