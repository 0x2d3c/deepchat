--- conflicted
+++ resolved
@@ -323,9 +323,6 @@
     "toast": {
       "modelRunning": "The model is running",
       "modelRunningDesc": "Please stop the model {model} first and then delete it."
-<<<<<<< HEAD
-    }
-=======
     },
     "anthropicApiKeyTip": "Please go to Anthropic Console to get your API Key",
     "anthropicConnected": "Anthropic connected",
@@ -351,7 +348,6 @@
     "anthropicOAuthActiveTip": "OAuth authentication is enabled, you can use Anthropic services directly",
     "oauthVerifySuccess": "OAuth connection verified successfully",
     "oauthVerifyFailed": "OAuth connection verification failed"
->>>>>>> c7e72cd9
   },
   "knowledgeBase": {
     "title": "Knowledge Base Settings",
