/**
 * 事件系统常量定义
 *
 * 按功能领域分类事件名，采用统一的命名规范：
 * - 使用冒号分隔域和具体事件
 * - 使用小写并用连字符连接多个单词
 *
 * 看似这里和 renderer/events.ts 重复了，其实不然，这里只包含了main->renderer 和 main->main 的事件
 */

// 配置相关事件
export const CONFIG_EVENTS = {
  PROVIDER_CHANGED: 'config:provider-changed', // 替代 provider-setting-changed
  SYSTEM_CHANGED: 'config:system-changed',
  MODEL_LIST_CHANGED: 'config:model-list-changed', // 替代 provider-models-updated（ConfigPresenter）
  MODEL_STATUS_CHANGED: 'config:model-status-changed', // 替代 model-status-changed（ConfigPresenter）
  SETTING_CHANGED: 'config:setting-changed', // 替代 setting-changed（ConfigPresenter）
  PROXY_MODE_CHANGED: 'config:proxy-mode-changed',
  CUSTOM_PROXY_URL_CHANGED: 'config:custom-proxy-url-changed',
  ARTIFACTS_EFFECT_CHANGED: 'config:artifacts-effect-changed',
  SYNC_SETTINGS_CHANGED: 'config:sync-settings-changed',
  SEARCH_ENGINES_UPDATED: 'config:search-engines-updated',
  CONTENT_PROTECTION_CHANGED: 'config:content-protection-changed',
  PROXY_RESOLVED: 'config:proxy-resolved'
}

// 会话相关事件
export const CONVERSATION_EVENTS = {
  CREATED: 'conversation:created',
  ACTIVATED: 'conversation:activated', // 替代 conversation-activated
  DEACTIVATED: 'conversation:deactivated', // 替代 active-conversation-cleared
  MESSAGE_EDITED: 'conversation:message-edited' // 替代 message-edited
}

// 通信相关事件
export const STREAM_EVENTS = {
  RESPONSE: 'stream:response', // 替代 stream-response
  END: 'stream:end', // 替代 stream-end
  ERROR: 'stream:error' // 替代 stream-error
}

// 系统相关事件
export const SYSTEM_EVENTS = {
  SYSTEM_THEME_UPDATED: 'system:theme-updated'
}

// 应用更新相关事件
export const UPDATE_EVENTS = {
  STATUS_CHANGED: 'update:status-changed', // 替代 update-status-changed
  ERROR: 'update:error', // 替代 update-error
  PROGRESS: 'update:progress', // 下载进度
  WILL_RESTART: 'update:will-restart' // 准备重启
}

// 窗口相关事件
export const WINDOW_EVENTS = {
  READY_TO_SHOW: 'window:ready-to-show', // 替代 main-window-ready-to-show
  FORCE_QUIT_APP: 'window:force-quit-app', // 替代 force-quit-app
  APP_FOCUS: 'app:focus',
  APP_BLUR: 'app:blur',
  WINDOW_MAXIMIZED: 'window:maximized',
  WINDOW_UNMAXIMIZED: 'window:unmaximized',
<<<<<<< HEAD
  WINDOW_RESIZED: 'window:resized',
  WINDOW_RESIZE: 'window:resize',
  WINDOW_CREATED: 'window:created',
  WINDOW_FOCUSED: 'window:focused',
  WINDOW_BLURRED: 'window:blurred',
  WINDOW_ENTER_FULL_SCREEN: 'window:enter-full-screen',
  WINDOW_LEAVE_FULL_SCREEN: 'window:leave-full-screen',
  WINDOW_CLOSED: 'window:closed'
=======
  CONTENT_LOADED: 'window:content-loaded' // 新增：窗口内容加载完成事件
>>>>>>> 1459c53e
}

// ollama 相关事件
export const OLLAMA_EVENTS = {
  PULL_MODEL_PROGRESS: 'ollama:pull-model-progress'
}

// MCP 相关事件
export const MCP_EVENTS = {
  SERVER_STARTED: 'mcp:server-started',
  SERVER_STOPPED: 'mcp:server-stopped',
  CONFIG_CHANGED: 'mcp:config-changed',
  TOOL_CALL_RESULT: 'mcp:tool-call-result',
  SERVER_STATUS_CHANGED: 'mcp:server-status-changed',
  CLIENT_LIST_UPDATED: 'mcp:client-list-updated',
  INITIALIZED: 'mcp:initialized' // 新增：MCP初始化完成事件
}

// 同步相关事件
export const SYNC_EVENTS = {
  BACKUP_STARTED: 'sync:backup-started',
  BACKUP_COMPLETED: 'sync:backup-completed',
  BACKUP_ERROR: 'sync:backup-error',
  IMPORT_STARTED: 'sync:import-started',
  IMPORT_COMPLETED: 'sync:import-completed',
  IMPORT_ERROR: 'sync:import-error',
  DATA_CHANGED: 'sync:data-changed'
}

// DeepLink 相关事件
export const DEEPLINK_EVENTS = {
  PROTOCOL_RECEIVED: 'deeplink:protocol-received',
  START: 'deeplink:start',
  MCP_INSTALL: 'deeplink:mcp-install'
}

// 全局通知相关事件
export const NOTIFICATION_EVENTS = {
  SHOW_ERROR: 'notification:show-error', // 显示错误通知
  SYS_NOTIFY_CLICKED: 'notification:sys-notify-clicked' // 系统通知点击事件
}

export const SHORTCUT_EVENTS = {
  ZOOM_IN: 'shortcut:zoom-in',
  ZOOM_OUT: 'shortcut:zoom-out',
  ZOOM_RESUME: 'shortcut:zoom-resume',
  CREATE_NEW_CONVERSATION: 'shortcut:create-new-conversation',
  GO_SETTINGS: 'shortcut:go-settings',
  CLEAN_CHAT_HISTORY: 'shortcut:clean-chat-history'
}<|MERGE_RESOLUTION|>--- conflicted
+++ resolved
@@ -60,7 +60,6 @@
   APP_BLUR: 'app:blur',
   WINDOW_MAXIMIZED: 'window:maximized',
   WINDOW_UNMAXIMIZED: 'window:unmaximized',
-<<<<<<< HEAD
   WINDOW_RESIZED: 'window:resized',
   WINDOW_RESIZE: 'window:resize',
   WINDOW_CREATED: 'window:created',
@@ -68,10 +67,8 @@
   WINDOW_BLURRED: 'window:blurred',
   WINDOW_ENTER_FULL_SCREEN: 'window:enter-full-screen',
   WINDOW_LEAVE_FULL_SCREEN: 'window:leave-full-screen',
-  WINDOW_CLOSED: 'window:closed'
-=======
-  CONTENT_LOADED: 'window:content-loaded' // 新增：窗口内容加载完成事件
->>>>>>> 1459c53e
+  WINDOW_CLOSED: 'window:closed',
+  FIRST_CONTENT_LOADED: 'window:first-content-loaded' // 新增：首次内容加载完成事件
 }
 
 // ollama 相关事件
