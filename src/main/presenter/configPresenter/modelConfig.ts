import { ModelType } from '@shared/model'
import { IModelConfig, ModelConfig } from '@shared/presenter'
import ElectronStore from 'electron-store'
import { defaultModelsSettings } from './modelDefaultSettings'
import { getProviderSpecificModelConfig } from './providerModelSettings'

const SPECIAL_CONCAT_CHAR = '-_-'

export class ModelConfigHelper {
  private modelConfigStore: ElectronStore<Record<string, IModelConfig>>
  private memoryCache: Map<string, IModelConfig> = new Map()
  private cacheInitialized: boolean = false

  constructor() {
    this.modelConfigStore = new ElectronStore<Record<string, IModelConfig>>({
      name: 'model-config'
    })
  }

  /**
   * Generate a safe cache key by escaping special characters that could cause JSON parsing issues
   * @param providerId - The provider ID
   * @param modelId - The model ID
   * @returns Safe cache key string
   */
  private generateCacheKey(providerId: string, modelId: string): string {
    // Replace dots and other problematic characters that could interfere with electron-store's key parsing
    const sanitizeString = (str: string): string => {
      return str
        .replace(/\./g, '_DOT_') // Replace dots with _DOT_
        .replace(/\[/g, '_LBRACKET_') // Replace [ with _LBRACKET_
        .replace(/\]/g, '_RBRACKET_') // Replace ] with _RBRACKET_
        .replace(/"/g, '_QUOTE_') // Replace " with _QUOTE_
        .replace(/'/g, '_SQUOTE_') // Replace ' with _SQUOTE_
    }

    const sanitizedProviderId = sanitizeString(providerId)
    const sanitizedModelId = sanitizeString(modelId)

    return sanitizedProviderId + SPECIAL_CONCAT_CHAR + sanitizedModelId
  }

  /**
   * Reverse the sanitization process to get original IDs from cache key
   * @param sanitizedString - The sanitized string
   * @returns Original string with special characters restored
   */
  private desanitizeString(sanitizedString: string): string {
    return sanitizedString
      .replace(/_DOT_/g, '.')
      .replace(/_LBRACKET_/g, '[')
      .replace(/_RBRACKET_/g, ']')
      .replace(/_QUOTE_/g, '"')
      .replace(/_SQUOTE_/g, "'")
  }

  /**
   * Parse cache key to extract original provider ID and model ID
   * @param cacheKey - The cache key to parse
   * @returns Object with providerId and modelId
   */
  private parseCacheKey(cacheKey: string): { providerId: string; modelId: string } {
    const [sanitizedProviderId, sanitizedModelId] = cacheKey.split(SPECIAL_CONCAT_CHAR)
    return {
      providerId: this.desanitizeString(sanitizedProviderId),
      modelId: this.desanitizeString(sanitizedModelId)
    }
  }

  /**
   * Initialize memory cache by loading all data from store
   * This is called lazily on first access
   */
  private initializeCache(): void {
    if (this.cacheInitialized) return

    const allConfigs = this.modelConfigStore.store
    Object.entries(allConfigs).forEach(([key, value]) => {
      this.memoryCache.set(key, value)
    })
    this.cacheInitialized = true
  }

  /**
   * Get model configuration with priority: user config > provider config > default config
   * @param modelId - The model ID
   * @param providerId - Optional provider ID
   * @returns ModelConfig with isUserDefined flag
   */
  getModelConfig(modelId: string, providerId?: string): ModelConfig {
    // Initialize cache if not already done
    this.initializeCache()

    let hasUserConfig = false
    let userConfig: ModelConfig | null = null

    // 1. First try to get user-defined config for this specific provider + model
    if (providerId) {
      const cacheKey = this.generateCacheKey(providerId, modelId)
      let userConfigData = this.memoryCache.get(cacheKey)

      // If not in cache, try to load from store and cache it
      if (!userConfigData) {
        userConfigData = this.modelConfigStore.get(cacheKey)
        if (userConfigData) {
          this.memoryCache.set(cacheKey, userConfigData)
        }
      }

      if (userConfigData?.config) {
        hasUserConfig = true
        userConfig = userConfigData.config
      }
    }

    let finalConfig: ModelConfig

    if (hasUserConfig && userConfig) {
      // Use user config as base
      finalConfig = { ...userConfig }
    } else {
      // 2. Try to get provider-specific default config
      let providerConfig: ModelConfig | null = null
      if (providerId) {
        providerConfig = getProviderSpecificModelConfig(providerId, modelId) || null
      }

      if (providerConfig) {
        finalConfig = { ...providerConfig }
      } else {
        // 3. Try to get default model config by pattern matching
        const lowerModelId = modelId.toLowerCase()
        let defaultConfig: ModelConfig | null = null

        for (const config of defaultModelsSettings) {
          if (config.match.some((matchStr) => lowerModelId.includes(matchStr.toLowerCase()))) {
            defaultConfig = {
              maxTokens: config.maxTokens,
              contextLength: config.contextLength,
              temperature: config.temperature,
              vision: config.vision,
              functionCall: config.functionCall || false,
              reasoning: config.reasoning || false,
<<<<<<< HEAD
              type: config.type || ModelType.Chat
=======
              type: config.type || ModelType.Chat,
              thinkingBudget: config.thinkingBudget
>>>>>>> c7e72cd9
            }
            break
          }
        }

        if (defaultConfig) {
          finalConfig = defaultConfig
        } else {
          // 4. Return safe default config if nothing matches
          finalConfig = {
            maxTokens: 4096,
            contextLength: 8192,
            temperature: 0.6,
            vision: false,
            functionCall: false,
            reasoning: false,
<<<<<<< HEAD
            type: ModelType.Chat
=======
            type: ModelType.Chat,
            thinkingBudget: undefined
>>>>>>> c7e72cd9
          }
        }
      }
    }

    // Add source information to the config
    finalConfig.isUserDefined = hasUserConfig

    return finalConfig
  }

  /**
   * Set model configuration for a specific provider and model
   * @param modelId - The model ID
   * @param providerId - The provider ID
   * @param config - The model configuration
   */
  setModelConfig(modelId: string, providerId: string, config: ModelConfig): void {
    const cacheKey = this.generateCacheKey(providerId, modelId)
    const configData: IModelConfig = {
      id: modelId,
      providerId: providerId,
      config: config
    }

    // Update both store and cache
    this.modelConfigStore.set(cacheKey, configData)
    this.memoryCache.set(cacheKey, configData)
  }

  /**
   * Reset model configuration for a specific provider and model
   * @param modelId - The model ID
   * @param providerId - The provider ID
   */
  resetModelConfig(modelId: string, providerId: string): void {
    const cacheKey = this.generateCacheKey(providerId, modelId)

    // Remove from both store and cache
    this.modelConfigStore.delete(cacheKey)
    this.memoryCache.delete(cacheKey)
  }

  /**
   * Get all user-defined model configurations
   * @returns Record of all configurations
   */
  getAllModelConfigs(): Record<string, IModelConfig> {
    // Initialize cache if not already done
    this.initializeCache()

    // Return data from cache for better performance
    const result: Record<string, IModelConfig> = {}
    this.memoryCache.forEach((value, key) => {
      result[key] = value
    })
    return result
  }

  /**
   * Get configurations for a specific provider
   * @param providerId - The provider ID
   * @returns Array of model configurations
   */
  getProviderModelConfigs(providerId: string): Array<{ modelId: string; config: ModelConfig }> {
    const allConfigs = this.getAllModelConfigs()
    const result: Array<{ modelId: string; config: ModelConfig }> = []

    Object.entries(allConfigs).forEach(([key, value]) => {
      const { providerId: keyProviderId, modelId: keyModelId } = this.parseCacheKey(key)
      if (keyProviderId === providerId) {
        result.push({
          modelId: keyModelId,
          config: value.config
        })
      }
    })

    return result
  }

  /**
   * Check if a model has user-defined configuration
   * @param modelId - The model ID
   * @param providerId - The provider ID
   * @returns boolean
   */
  hasUserConfig(modelId: string, providerId: string): boolean {
    // Initialize cache if not already done
    this.initializeCache()

    const cacheKey = this.generateCacheKey(providerId, modelId)

    // Check cache first
    if (this.memoryCache.has(cacheKey)) {
      return true
    }

    // If not in cache, check store and update cache if found
    const userConfig = this.modelConfigStore.get(cacheKey)
    if (userConfig) {
      this.memoryCache.set(cacheKey, userConfig)
      return true
    }

    return false
  }

  /**
   * Import model configurations (used for sync restore)
   * @param configs - Model configurations to import
   * @param overwrite - Whether to overwrite existing configurations
   */
  importConfigs(configs: Record<string, IModelConfig>, overwrite: boolean = false): void {
    if (overwrite) {
      // Clear existing configs from both store and cache
      this.modelConfigStore.clear()
      this.memoryCache.clear()
    }

    // Import configs to both store and cache
    Object.entries(configs).forEach(([key, value]) => {
      if (overwrite || !this.modelConfigStore.has(key)) {
        this.modelConfigStore.set(key, value)
        this.memoryCache.set(key, value)
      }
    })

    this.cacheInitialized = true
  }

  /**
   * Export all model configurations for backup
   * @returns Object containing all configurations
   */
  exportConfigs(): Record<string, IModelConfig> {
    return this.getAllModelConfigs()
  }

  /**
   * Clear all configurations
   */
  clearAllConfigs(): void {
    this.modelConfigStore.clear()
    this.memoryCache.clear()
  }

  /**
   * Get store path for sync backup
   * @returns Store file path
   */
  getStorePath(): string {
    return this.modelConfigStore.path
  }

  /**
   * Clear memory cache (useful for testing or memory management)
   */
  clearMemoryCache(): void {
    this.memoryCache.clear()
    this.cacheInitialized = false
  }
}<|MERGE_RESOLUTION|>--- conflicted
+++ resolved
@@ -141,12 +141,8 @@
               vision: config.vision,
               functionCall: config.functionCall || false,
               reasoning: config.reasoning || false,
-<<<<<<< HEAD
-              type: config.type || ModelType.Chat
-=======
               type: config.type || ModelType.Chat,
               thinkingBudget: config.thinkingBudget
->>>>>>> c7e72cd9
             }
             break
           }
@@ -163,12 +159,8 @@
             vision: false,
             functionCall: false,
             reasoning: false,
-<<<<<<< HEAD
-            type: ModelType.Chat
-=======
             type: ModelType.Chat,
             thinkingBudget: undefined
->>>>>>> c7e72cd9
           }
         }
       }
