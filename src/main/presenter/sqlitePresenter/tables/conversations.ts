--- conflicted
+++ resolved
@@ -18,10 +18,7 @@
   is_new: number
   is_pinned: number
   enabled_mcp_tools: string | null
-<<<<<<< HEAD
-=======
   thinking_budget: number | null
->>>>>>> c7e72cd9
 }
 
 // 解析 JSON 字段
@@ -85,25 +82,18 @@
         ALTER TABLE conversations ADD COLUMN enabled_mcp_tools TEXT DEFAULT '[]';
       `
     }
-<<<<<<< HEAD
-=======
     if (version === 4) {
       return `
         -- 添加 thinking_budget 字段
         ALTER TABLE conversations ADD COLUMN thinking_budget INTEGER DEFAULT NULL;
       `
     }
->>>>>>> c7e72cd9
 
     return null
   }
 
   getLatestVersion(): number {
-<<<<<<< HEAD
-    return 3
-=======
     return 4
->>>>>>> c7e72cd9
   }
 
   async create(title: string, settings: Partial<CONVERSATION_SETTINGS> = {}): Promise<string> {
@@ -122,16 +112,10 @@
         is_new,
         artifacts,
         is_pinned,
-<<<<<<< HEAD
-        enabled_mcp_tools
-      )
-      VALUES (?, ?, ?, ?, ?, ?, ?, ?, ?, ?, ?, ?, ? ,?)
-=======
         enabled_mcp_tools,
         thinking_budget
       )
       VALUES (?, ?, ?, ?, ?, ?, ?, ?, ?, ?, ?, ?, ?, ?, ?)
->>>>>>> c7e72cd9
     `)
     const conv_id = nanoid()
     const now = Date.now()
@@ -149,12 +133,8 @@
       1,
       settings.artifacts || 0,
       0, // Default is_pinned to 0
-<<<<<<< HEAD
-      settings.enabledMcpTools ? JSON.stringify(settings.enabledMcpTools) : '[]'
-=======
       settings.enabledMcpTools ? JSON.stringify(settings.enabledMcpTools) : '[]',
       settings.thinkingBudget !== undefined ? settings.thinkingBudget : null
->>>>>>> c7e72cd9
     )
     return conv_id
   }
@@ -177,12 +157,8 @@
         is_new,
         artifacts,
         is_pinned,
-<<<<<<< HEAD
-        enabled_mcp_tools
-=======
         enabled_mcp_tools,
         thinking_budget
->>>>>>> c7e72cd9
       FROM conversations
       WHERE conv_id = ?
     `
@@ -208,12 +184,8 @@
         providerId: result.providerId,
         modelId: result.modelId,
         artifacts: result.artifacts as 0 | 1,
-<<<<<<< HEAD
-        enabledMcpTools: getJsonField(result.enabled_mcp_tools, [])
-=======
         enabledMcpTools: getJsonField(result.enabled_mcp_tools, []),
         thinkingBudget: result.thinking_budget !== null ? result.thinking_budget : undefined
->>>>>>> c7e72cd9
       }
     }
   }
@@ -270,13 +242,10 @@
         updates.push('enabled_mcp_tools = ?')
         params.push(JSON.stringify(data.settings.enabledMcpTools))
       }
-<<<<<<< HEAD
-=======
       if (data.settings.thinkingBudget !== undefined) {
         updates.push('thinking_budget = ?')
         params.push(data.settings.thinkingBudget)
       }
->>>>>>> c7e72cd9
     }
     if (updates.length > 0 || data.updatedAt) {
       updates.push('updated_at = ?')
@@ -321,12 +290,8 @@
         is_new,
         artifacts,
         is_pinned,
-<<<<<<< HEAD
-        enabled_mcp_tools
-=======
         enabled_mcp_tools,
         thinking_budget
->>>>>>> c7e72cd9
       FROM conversations
       ORDER BY updated_at DESC
       LIMIT ? OFFSET ?
@@ -351,12 +316,8 @@
           providerId: row.providerId,
           modelId: row.modelId,
           artifacts: row.artifacts as 0 | 1,
-<<<<<<< HEAD
-          enabledMcpTools: getJsonField(row.enabled_mcp_tools, [])
-=======
           enabledMcpTools: getJsonField(row.enabled_mcp_tools, []),
           thinkingBudget: row.thinking_budget !== null ? row.thinking_budget : undefined
->>>>>>> c7e72cd9
         }
       }))
     }
