import { DialogPresenter } from './dialogPresenter/index';
import { ipcMain, IpcMainInvokeEvent, app } from 'electron'
// import { LlamaCppPresenter } from './llamaCppPresenter' // 保留原始注释
import { WindowPresenter } from './windowPresenter'
import { SQLitePresenter } from './sqlitePresenter'
import { ShortcutPresenter } from './shortcutPresenter'
import { IPresenter } from '@shared/presenter'
import { eventBus } from '@/eventbus'
import path from 'path'
import { LLMProviderPresenter } from './llmProviderPresenter'
import { ConfigPresenter } from './configPresenter'
import { ThreadPresenter } from './threadPresenter'
import { DevicePresenter } from './devicePresenter'
import { UpgradePresenter } from './upgradePresenter'
import { FilePresenter } from './filePresenter/FilePresenter'
import { McpPresenter } from './mcpPresenter'
import { SyncPresenter } from './syncPresenter'
import { DeeplinkPresenter } from './deeplinkPresenter'
import { NotificationPresenter } from './notifactionPresenter'
import { TabPresenter } from './tabPresenter'
import { TrayPresenter } from './trayPresenter'
import { OAuthPresenter } from './oauthPresenter'
import { FloatingButtonPresenter } from './floatingButtonPresenter'
import { CONFIG_EVENTS, WINDOW_EVENTS } from '@/events'
import { KnowledgePresenter } from './knowledgePresenter'

// IPC调用上下文接口
interface IPCCallContext {
  tabId?: number
  windowId?: number
  webContentsId: number
  presenterName: string
  methodName: string
  timestamp: number
}

// 注意: 现在大部分事件已在各自的 presenter 中直接发送到渲染进程
// 剩余的自动转发事件已在 EventBus 的 DEFAULT_RENDERER_EVENTS 中定义

// 主 Presenter 类，负责协调其他 Presenter 并处理 IPC 通信
export class Presenter implements IPresenter {
  windowPresenter: WindowPresenter
  sqlitePresenter: SQLitePresenter
  llmproviderPresenter: LLMProviderPresenter
  configPresenter: ConfigPresenter
  threadPresenter: ThreadPresenter
  devicePresenter: DevicePresenter
  upgradePresenter: UpgradePresenter
  shortcutPresenter: ShortcutPresenter
  filePresenter: FilePresenter
  mcpPresenter: McpPresenter
  syncPresenter: SyncPresenter
  deeplinkPresenter: DeeplinkPresenter
  notificationPresenter: NotificationPresenter
  tabPresenter: TabPresenter
  trayPresenter: TrayPresenter
  oauthPresenter: OAuthPresenter
  floatingButtonPresenter: FloatingButtonPresenter
  knowledgePresenter: KnowledgePresenter
  // llamaCppPresenter: LlamaCppPresenter // 保留原始注释
  dialogPresenter: DialogPresenter

  constructor() {
    // 初始化各个 Presenter 实例及其依赖
    this.configPresenter = new ConfigPresenter()
    this.windowPresenter = new WindowPresenter(this.configPresenter)
    this.tabPresenter = new TabPresenter(this.windowPresenter)
    this.llmproviderPresenter = new LLMProviderPresenter(this.configPresenter)
    this.devicePresenter = new DevicePresenter()
    // 初始化 SQLite 数据库路径
    const dbDir = path.join(app.getPath('userData'), 'app_db')
    const dbPath = path.join(dbDir, 'chat.db')
    this.sqlitePresenter = new SQLitePresenter(dbPath)
    this.threadPresenter = new ThreadPresenter(
      this.sqlitePresenter,
      this.llmproviderPresenter,
      this.configPresenter
    )
    this.mcpPresenter = new McpPresenter(this.configPresenter)
    this.upgradePresenter = new UpgradePresenter()
    this.shortcutPresenter = new ShortcutPresenter(this.configPresenter)
    this.filePresenter = new FilePresenter()
    this.syncPresenter = new SyncPresenter(this.configPresenter, this.sqlitePresenter)
    this.deeplinkPresenter = new DeeplinkPresenter()
    this.notificationPresenter = new NotificationPresenter()
    this.oauthPresenter = new OAuthPresenter()
    this.trayPresenter = new TrayPresenter()
    this.floatingButtonPresenter = new FloatingButtonPresenter(this.configPresenter)
<<<<<<< HEAD
    this.dialogPresenter = new DialogPresenter()
=======
    this.knowledgePresenter = new KnowledgePresenter(this.configPresenter, dbDir)
>>>>>>> 1ae6d58f

    // this.llamaCppPresenter = new LlamaCppPresenter() // 保留原始注释
    this.setupEventBus() // 设置事件总线监听
  }

  // 设置事件总线监听和转发
  setupEventBus() {
    // 设置 WindowPresenter 和 TabPresenter 到 EventBus
    eventBus.setWindowPresenter(this.windowPresenter)
    eventBus.setTabPresenter(this.tabPresenter)

    // 设置特殊事件的处理逻辑
    this.setupSpecialEventHandlers()

    // 应用主窗口准备就绪时触发初始化
    eventBus.on(WINDOW_EVENTS.READY_TO_SHOW, () => {
      this.init()
    })
  }

  // 设置需要特殊处理的事件
  private setupSpecialEventHandlers() {
    // CONFIG_EVENTS.PROVIDER_CHANGED 需要更新 providers（已在 configPresenter 中处理发送到渲染进程）
    eventBus.on(CONFIG_EVENTS.PROVIDER_CHANGED, () => {
      const providers = this.configPresenter.getProviders()
      this.llmproviderPresenter.setProviders(providers)
    })
  }
  setupTray() {
    console.info('setupTray', !!this.trayPresenter)
    if (!this.trayPresenter) {
      this.trayPresenter = new TrayPresenter()
    }
    this.trayPresenter.init()
  }

  // 应用初始化逻辑 (主窗口准备就绪后调用)
  init() {
    // 持久化 LLMProviderPresenter 的 Providers 数据
    const providers = this.configPresenter.getProviders()
    this.llmproviderPresenter.setProviders(providers)

    // 同步所有 provider 的自定义模型
    this.syncCustomModels()

    // 初始化悬浮按钮
    this.initializeFloatingButton()
  }

  // 初始化悬浮按钮
  private async initializeFloatingButton() {
    try {
      await this.floatingButtonPresenter.initialize()
      console.log('FloatingButtonPresenter initialized successfully')
    } catch (error) {
      console.error('Failed to initialize FloatingButtonPresenter:', error)
    }
  }

  // 从配置中同步自定义模型到 LLMProviderPresenter
  private async syncCustomModels() {
    const providers = this.configPresenter.getProviders()
    for (const provider of providers) {
      if (provider.enable) {
        const customModels = this.configPresenter.getCustomModels(provider.id)
        console.log('syncCustomModels', provider.id, customModels)
        for (const model of customModels) {
          await this.llmproviderPresenter.addCustomModel(provider.id, {
            id: model.id,
            name: model.name,
            contextLength: model.contextLength,
            maxTokens: model.maxTokens,
            type: model.type
          })
        }
      }
    }
  }

  // 在应用退出时进行清理，关闭数据库连接
  destroy() {
    this.floatingButtonPresenter.destroy() // 销毁悬浮按钮
    this.tabPresenter.destroy()
    this.sqlitePresenter.close() // 关闭数据库连接
    this.shortcutPresenter.destroy() // 销毁快捷键监听
    this.syncPresenter.destroy() // 销毁同步相关资源
    this.notificationPresenter.clearAllNotifications() // 清除所有通知
    this.knowledgePresenter.destroy() // 释放所有数据库连接
    // 注意: trayPresenter.destroy() 在 main/index.ts 的 will-quit 事件中处理
    // 此处不销毁 trayPresenter，其生命周期由 main/index.ts 管理
  }
}

export const presenter = new Presenter()

// 检查对象属性是否为函数 (用于动态调用)
// eslint-disable-next-line @typescript-eslint/no-explicit-any
function isFunction(obj: any, prop: string): obj is { [key: string]: (...args: any[]) => any } {
  return typeof obj[prop] === 'function'
}

// IPC 主进程处理程序：动态调用 Presenter 的方法 (支持Tab上下文)
ipcMain.handle(
  'presenter:call',
  (event: IpcMainInvokeEvent, name: string, method: string, ...payloads: unknown[]) => {
    try {
      // 构建调用上下文
      const webContentsId = event.sender.id
      const tabId = presenter.tabPresenter.getTabIdByWebContentsId(webContentsId)
      const windowId = presenter.tabPresenter.getWindowIdByWebContentsId(webContentsId)

      const context: IPCCallContext = {
        tabId,
        windowId,
        webContentsId,
        presenterName: name,
        methodName: method,
        timestamp: Date.now()
      }

      // 记录调用日志 (包含tab上下文)
      if (import.meta.env.VITE_LOG_IPC_CALL === '1') {
        console.log(
          `[IPC Call] Tab:${context.tabId || 'unknown'} Window:${context.windowId || 'unknown'} -> ${context.presenterName}.${context.methodName}`
        )
      }

      // 通过名称获取对应的 Presenter 实例
      // eslint-disable-next-line @typescript-eslint/no-explicit-any
      const calledPresenter: any = presenter[name as keyof Presenter]

      if (!calledPresenter) {
        console.warn(`[IPC Warning] Tab:${context.tabId} calling wrong presenter: ${name}`)
        return { error: `Presenter "${name}" not found` }
      }

      // 检查方法是否存在且为函数
      if (isFunction(calledPresenter, method)) {
        // 调用方法并返回结果
        return calledPresenter[method](...payloads)
      } else {
        console.warn(
          `[IPC Warning] Tab:${context.tabId} called method is not a function or does not exist: ${name}.${method}`
        )
        return { error: `Method "${method}" not found or not a function on "${name}"` }
      }
    } catch (
      // eslint-disable-next-line @typescript-eslint/no-explicit-any
      e: any
    ) {
      // 尝试获取调用上下文以改进错误日志
      const webContentsId = event.sender.id
      const tabId = presenter.tabPresenter.getTabIdByWebContentsId(webContentsId)

      console.error(`[IPC Error] Tab:${tabId || 'unknown'} ${name}.${method}:`, e)
      return { error: e.message || String(e) }
    }
  }
)<|MERGE_RESOLUTION|>--- conflicted
+++ resolved
@@ -86,11 +86,8 @@
     this.oauthPresenter = new OAuthPresenter()
     this.trayPresenter = new TrayPresenter()
     this.floatingButtonPresenter = new FloatingButtonPresenter(this.configPresenter)
-<<<<<<< HEAD
     this.dialogPresenter = new DialogPresenter()
-=======
     this.knowledgePresenter = new KnowledgePresenter(this.configPresenter, dbDir)
->>>>>>> 1ae6d58f
 
     // this.llamaCppPresenter = new LlamaCppPresenter() // 保留原始注释
     this.setupEventBus() // 设置事件总线监听
