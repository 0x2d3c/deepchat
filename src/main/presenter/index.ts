import { ipcMain, IpcMainInvokeEvent, app } from 'electron'
// import { LlamaCppPresenter } from './llamaCppPresenter'
import { WindowPresenter } from './windowPresenter'
import { SQLitePresenter } from './sqlitePresenter'
import { ShortcutPresenter } from './shortcutPresenter'
import { IPresenter } from '@shared/presenter'
import { eventBus } from '@/eventbus'
import path from 'path'
import { LLMProviderPresenter } from './llmProviderPresenter'
import { ConfigPresenter } from './configPresenter'
import { ThreadPresenter } from './threadPresenter'
import { DevicePresenter } from './devicePresenter'
import { UpgradePresenter } from './upgradePresenter'
<<<<<<< HEAD
import { ContextMenuPresenter } from './contextMenuPresenter'
=======
import { FilePresenter } from './filePresenter/FilePresenter'
>>>>>>> 5f2d81c6
import {
  CONFIG_EVENTS,
  CONVERSATION_EVENTS,
  STREAM_EVENTS,
  WINDOW_EVENTS,
  UPDATE_EVENTS
} from '@/events'


export class Presenter implements IPresenter {
  windowPresenter: WindowPresenter
  sqlitePresenter: SQLitePresenter
  llmproviderPresenter: LLMProviderPresenter
  configPresenter: ConfigPresenter
  threadPresenter: ThreadPresenter
  devicePresenter: DevicePresenter
  upgradePresenter: UpgradePresenter
  shortcutPresenter: ShortcutPresenter
  filePresenter: FilePresenter
  // llamaCppPresenter: LlamaCppPresenter
  contextMenuPresenter: ContextMenuPresenter

  constructor() {
    this.configPresenter = new ConfigPresenter()
    this.windowPresenter = new WindowPresenter(this.configPresenter)
    this.llmproviderPresenter = new LLMProviderPresenter(this.configPresenter)
    this.devicePresenter = new DevicePresenter()
    // 初始化 SQLite 数据库
    const dbDir = path.join(app.getPath('userData'), 'app_db')
    const dbPath = path.join(dbDir, 'chat.db')
    this.sqlitePresenter = new SQLitePresenter(dbPath)
    this.threadPresenter = new ThreadPresenter(this.sqlitePresenter, this.llmproviderPresenter)
    this.upgradePresenter = new UpgradePresenter()
    this.shortcutPresenter = new ShortcutPresenter(this.windowPresenter, this.configPresenter)
    this.filePresenter = new FilePresenter()
    // this.llamaCppPresenter = new LlamaCppPresenter()
    this.contextMenuPresenter = new ContextMenuPresenter()
    this.setupEventBus()
  }
  setupEventBus() {
    // 窗口事件
    eventBus.on(WINDOW_EVENTS.READY_TO_SHOW, () => {
      this.init()
    })

    // 配置相关事件
    eventBus.on(CONFIG_EVENTS.PROVIDER_CHANGED, () => {
      const providers = this.configPresenter.getProviders()
      this.llmproviderPresenter.setProviders(providers)
      this.windowPresenter.mainWindow?.webContents.send(CONFIG_EVENTS.PROVIDER_CHANGED)
    })

    // 流式响应事件
    eventBus.on(STREAM_EVENTS.RESPONSE, (msg) => {
      this.windowPresenter.mainWindow?.webContents.send(STREAM_EVENTS.RESPONSE, msg)
    })

    eventBus.on(STREAM_EVENTS.END, (msg) => {
      console.log('stream-end', msg.eventId)
      this.windowPresenter.mainWindow?.webContents.send(STREAM_EVENTS.END, msg)
    })

    eventBus.on(STREAM_EVENTS.ERROR, (msg) => {
      this.windowPresenter.mainWindow?.webContents.send(STREAM_EVENTS.ERROR, msg)
    })

    // 会话相关事件
    eventBus.on(CONVERSATION_EVENTS.ACTIVATED, (msg) => {
      this.windowPresenter.mainWindow?.webContents.send(CONVERSATION_EVENTS.ACTIVATED, msg)
    })

    eventBus.on(CONVERSATION_EVENTS.DEACTIVATED, (msg) => {
      this.windowPresenter.mainWindow?.webContents.send(CONVERSATION_EVENTS.DEACTIVATED, msg)
    })

    // 处理从ConfigPresenter过来的模型列表更新事件
    eventBus.on(CONFIG_EVENTS.MODEL_LIST_CHANGED, (providerId: string) => {
      // 转发事件到渲染进程
      this.windowPresenter.mainWindow?.webContents.send(
        CONFIG_EVENTS.MODEL_LIST_CHANGED,
        providerId
      )
    })

    eventBus.on(
      CONFIG_EVENTS.MODEL_STATUS_CHANGED,
      (providerId: string, modelId: string, enabled: boolean) => {
        this.windowPresenter.mainWindow?.webContents.send(CONFIG_EVENTS.MODEL_STATUS_CHANGED, {
          providerId,
          modelId,
          enabled
        })
      }
    )

    // 更新相关事件
    eventBus.on(UPDATE_EVENTS.STATUS_CHANGED, (msg) => {
      console.log(UPDATE_EVENTS.STATUS_CHANGED, msg)
      this.windowPresenter.mainWindow?.webContents.send(UPDATE_EVENTS.STATUS_CHANGED, msg)
    })

    // 消息编辑事件
    eventBus.on(CONVERSATION_EVENTS.MESSAGE_EDITED, (msgId: string) => {
      this.windowPresenter.mainWindow?.webContents.send(CONVERSATION_EVENTS.MESSAGE_EDITED, msgId)
    })
  }

  init() {
    if (this.windowPresenter.mainWindow) {
      // this.llamaCppPresenter.setMainwindow(this.windowPresenter.mainWindow)
    }
    // 持久化 LLMProviderPresenter 的 Providers 数据
    const providers = this.configPresenter.getProviders()
    this.llmproviderPresenter.setProviders(providers)

    // 同步所有 provider 的自定义模型
    this.syncCustomModels()
  }

  private async syncCustomModels() {
    const providers = this.configPresenter.getProviders()
    for (const provider of providers) {
      if (provider.enable) {
        const customModels = this.configPresenter.getCustomModels(provider.id)
        console.log('syncCustomModels', provider.id, customModels)
        for (const model of customModels) {
          await this.llmproviderPresenter.addCustomModel(provider.id, {
            id: model.id,
            name: model.name,
            contextLength: model.contextLength,
            maxTokens: model.maxTokens
          })
        }
      }
    }
  }

  // 在应用退出时关闭数据库连接
  destroy() {
    this.sqlitePresenter.close()
    this.shortcutPresenter.destroy()
    this.contextMenuPresenter.dispose()
  }
}

export const presenter = new Presenter()
ipcMain.handle(
  'presenter:call',
  (_event: IpcMainInvokeEvent, name: string, method: string, ...payloads: unknown[]) => {
    try {
      const calledPresenter = presenter[name]
      if (!calledPresenter) {
        console.warn('calling wrong presenter', name)
        return
      }
      if (!calledPresenter[method]) {
        console.warn('calling wrong presenter method', name, method)
        return
      }
      return calledPresenter[method](...payloads)
    } catch (e) {
      console.warn('error on presenter handle', e)
      return null
    }
  }
)<|MERGE_RESOLUTION|>--- conflicted
+++ resolved
@@ -11,11 +11,8 @@
 import { ThreadPresenter } from './threadPresenter'
 import { DevicePresenter } from './devicePresenter'
 import { UpgradePresenter } from './upgradePresenter'
-<<<<<<< HEAD
 import { ContextMenuPresenter } from './contextMenuPresenter'
-=======
 import { FilePresenter } from './filePresenter/FilePresenter'
->>>>>>> 5f2d81c6
 import {
   CONFIG_EVENTS,
   CONVERSATION_EVENTS,
