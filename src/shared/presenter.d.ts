--- conflicted
+++ resolved
@@ -310,11 +310,8 @@
   notificationPresenter: INotificationPresenter
   tabPresenter: ITabPresenter
   oauthPresenter: IOAuthPresenter
-<<<<<<< HEAD
   dialogPresenter: IDialogPresenter
-=======
   knowledgePresenter: IKnowledgePresenter
->>>>>>> 1ae6d58f
   init(): void
   destroy(): void
 }
@@ -1214,7 +1211,6 @@
   usage?: string
 }
 
-<<<<<<< HEAD
 /**
  * Dialog 类型定义
  */
@@ -1263,7 +1259,8 @@
    * @param response Dialog id
    */
   handleDialogError(response: string): Promise<void>
-=======
+}
+
 // built-in 知识库相关
 export type KnowledgeFileMetadata = {
   size: number
@@ -1484,5 +1481,4 @@
    * @param id 文件 id
    */
   deleteFile(id: string): Promise<void>
->>>>>>> 1ae6d58f
 }