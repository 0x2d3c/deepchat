import { FileMetaData } from './presenter'

export type Message = {
  id: string

  content: UserMessageContent | AssistantMessageBlock[]
  role: MESSAGE_ROLE
  timestamp: number
  avatar: string
  name: string
  model_name: string
  model_id: string
  model_provider: string
  status: 'sent' | 'pending' | 'error'
  error: string
  // user只有prompt_tokens，其他数值可以留为0
  usage: {
    tokens_per_second: number
    total_tokens: number
    generation_time: number
    first_token_time: number
    reasoning_start_time: number
    reasoning_end_time: number
    input_tokens: number
    output_tokens: number
  }
  parentId?: string
  conversationId: string
  is_variant: number
  variants?: Message[]
}

export type UserMessage = Message & {
  role: 'user'
  content: UserMessageContent
}

export type AssistantMessage = Message & {
  role: 'assistant'
  content: AssistantMessageBlock[]
}

export type UserMessageTextBlock = {
  type: 'text'
  content: string
}

export type UserMessageCodeBlock = {
  type: 'code'
  content: string
  language: string
}

export type UserMessageMentionBlock = {
  type: 'mention'
  content: string
  id: string
  category: string
}

export type UserMessageContent = {
  continue?: boolean
  files: MessageFile[]
  resources?: ResourceListEntryWithClient[]
  prompts?: PromptWithClient[]
  links: string[]
  think: boolean
  search: boolean
  text: string
<<<<<<< HEAD

=======
>>>>>>> d38f0bdc
  content?: (UserMessageTextBlock | UserMessageMentionBlock | UserMessageCodeBlock)[]
}

export type MessageFile = {
  name: string
  content: string
  mimeType: string
  metadata: FileMetaData
  token: number
  path: string
  thumbnail?: string
}

export type AssistantMessageBlock = {
  type:
    | 'content'
    | 'search'
    | 'reasoning_content'
    | 'error'
    | 'tool_call'
    | 'action'
    | 'image'
    | 'artifact-thinking'
  content?: string
  extra?: Record<string, string | number | object[] | boolean>
  status: 'success' | 'loading' | 'cancel' | 'error' | 'reading' | 'optimizing' | 'pending'
  timestamp: number
  artifact?: {
    identifier: string
    title: string
    type:
      | 'application/vnd.ant.code'
      | 'text/markdown'
      | 'text/html'
      | 'image/svg+xml'
      | 'application/vnd.ant.mermaid'
      | 'application/vnd.ant.react'
    language?: string
  }
  tool_call?: {
    id?: string
    name?: string
    params?: string
    response?: string
    server_name?: string
    server_icons?: string
    server_description?: string
  }
  action_type?: 'tool_call_permission' | 'maximum_tool_calls_reached'
  image_data?: {
    data: string
    mimeType: string
  }
  reasoning_time?: {
    start: number
    end: number
  }
}
// 搜索相关的消息块类型
export type SearchBlock = {
  type: 'search'
  status: 'loading' | 'success' | 'error'
  timestamp: number
  extra: {
    total?: number
    pages?: Array<{
      title: string
      url: string
      content?: string
    }>
  }
}

export interface SearchEngineTemplate {
  id: string
  name: string
  selector: string
  searchUrl: string
  extractorScript: string
  isCustom?: boolean
}<|MERGE_RESOLUTION|>--- conflicted
+++ resolved
@@ -67,10 +67,6 @@
   think: boolean
   search: boolean
   text: string
-<<<<<<< HEAD
-
-=======
->>>>>>> d38f0bdc
   content?: (UserMessageTextBlock | UserMessageMentionBlock | UserMessageCodeBlock)[]
 }
 
