import { resolve } from 'path'
import { defineConfig, externalizeDepsPlugin } from 'electron-vite'
import vue from '@vitejs/plugin-vue'
import autoprefixer from 'autoprefixer'
import tailwind from 'tailwindcss'
import vueDevTools from 'vite-plugin-vue-devtools'
import svgLoader from 'vite-svg-loader'

export default defineConfig({
  main: {
    plugins: [
      externalizeDepsPlugin({
        exclude: ['mermaid', 'dompurify', 'pyodide']
      })
    ],
    resolve: {
      alias: {
        '@': resolve('src/main/'),
        '@shared': resolve('src/shared')
      }
    },
    build: {
      rollupOptions: {
        external: ['sharp', 'pyodide']
      }
    }
  },
  preload: {
    plugins: [externalizeDepsPlugin()],
    resolve: {
      alias: {
        '@shared': resolve('src/shared')
      }
    }
  },
  renderer: {
    resolve: {
      alias: {
        '@': resolve('src/renderer/src'),
        '@shell': resolve('src/renderer/shell'),
        '@shared': resolve('src/shared'),
        vue: 'vue/dist/vue.esm-bundler.js'
      }
    },
    css: {
      postcss: {
        plugins: [tailwind(), autoprefixer()]
      }
    },
    server: {
      host: '0.0.0.0' // 防止代理干扰，导致vite-electron之间ws://localhost:5713和http://localhost:5713通信失败、页面组件无法加载
    },
    plugins: [
      vue(),
      svgLoader(),
      vueDevTools({
<<<<<<< HEAD
        launchEditor: 'windsurf'
=======
        // use export LAUNCH_EDITOR=cursor instead
        // launchEditor: 'cursor'
>>>>>>> e0dcec2a
      })
    ],
    build: {
      minify: 'esbuild',
      rollupOptions: {
        input: {
          shell: resolve('src/renderer/shell/index.html'),
          index: resolve('src/renderer/index.html')
        }
      }
    }
  }
})<|MERGE_RESOLUTION|>--- conflicted
+++ resolved
@@ -54,12 +54,8 @@
       vue(),
       svgLoader(),
       vueDevTools({
-<<<<<<< HEAD
-        launchEditor: 'windsurf'
-=======
         // use export LAUNCH_EDITOR=cursor instead
         // launchEditor: 'cursor'
->>>>>>> e0dcec2a
       })
     ],
     build: {
